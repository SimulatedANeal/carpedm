--- conflicted
+++ resolved
@@ -51,12 +51,8 @@
     Slight modification of methods `here <http://scikit-learn.org/stable/auto_examples/model_selection/plot_confusion_matrix.html>`_
     """
     import matplotlib.pyplot as plt
-<<<<<<< HEAD
     from carpedm.data.viewer import font
-=======
-    from carpedm.data import font
->>>>>>> adcf4dd6
-
+    
     if normalize:
         cm = cm.astype('float') / cm.sum(axis=1)[:, np.newaxis]
         print("Normalized confusion matrix")
